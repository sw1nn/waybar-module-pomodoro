use crate::{
    models::message::Message, BREAK_ICON, LONG_BREAK_TIME, MINUTE, PAUSE_ICON, PLAY_ICON,
    SHORT_BREAK_TIME, WORK_ICON, WORK_TIME,
};

pub const OPERATIONS: [&str; 4] = ["toggle", "start", "stop", "reset"];
pub const SET_OPERATIONS: [&str; 3] = ["set-work", "set-short", "set-long"];

pub struct Config {
    pub work_time: u16,
    pub short_break: u16,
    pub long_break: u16,
    pub no_icons: bool,
    pub no_work_icons: bool,
    pub play_icon: String,
    pub pause_icon: String,
    pub work_icon: String,
    pub break_icon: String,
    pub autow: bool,
    pub autob: bool,
    pub persist: bool,
    pub binary_name: String,
}

impl Config {
    pub fn from_options(options: Vec<String>) -> Self {
        let mut work_time: u16 = WORK_TIME;
        let mut short_break: u16 = SHORT_BREAK_TIME;
        let mut long_break: u16 = LONG_BREAK_TIME;
        let mut no_icons = false;
        let mut no_work_icons = false;
        let mut play_icon = PLAY_ICON.to_string();
        let mut pause_icon = PAUSE_ICON.to_string();
        let mut work_icon = WORK_ICON.to_string();
        let mut break_icon = BREAK_ICON.to_string();
        let mut autow = false;
        let mut autob = false;
        let mut persist = false;

        let binary_path = options.first().unwrap();
        let binary_name = binary_path.split('/').last().unwrap().to_string();

        for opt in options.iter() {
            let val = get_config_value(&options, vec![opt]);
            if val.is_none() {
                continue;
            }

            let val = val.unwrap().clone();
            match opt.as_str() {
                "-w" | "--work" => {
                    work_time = val.parse::<u16>().expect("value is not a number") * MINUTE
                }
                "-s" | "--shortbreak" => {
                    short_break = val.parse::<u16>().expect("value is not a number") * MINUTE
                }
                "-l" | "--longbreak" => {
                    long_break = val.parse::<u16>().expect("value is not a number") * MINUTE
                }
                "-p" | "--play" => play_icon = val,
                "-a" | "--pause" => pause_icon = val,
                "-o" | "--work-icon" => work_icon = val,
                "-b" | "--break-icon" => break_icon = val,
                "--autow" => autow = true,
                "--autob" => autob = true,
                "--no-icons" => no_icons = true,
                "--no-work-icons" => no_work_icons = true,
                _ => (),
            }
<<<<<<< HEAD
        }
=======
            "--autow" => autow = true,
            "--autob" => autob = true,
            "--persist" => persist = true,
            "--no-icons" => no_icons = true,
            "--no-work-icons" => no_work_icons = true,
            _ => (),
        });
>>>>>>> f2c17ca2

        Self {
            work_time,
            short_break,
            long_break,
            no_icons,
            no_work_icons,
            play_icon,
            pause_icon,
            work_icon,
            break_icon,
            autow,
            autob,
            persist,
            binary_name,
        }
    }

    pub fn get_play_pause_icon(&self, running: bool) -> &str {
        if self.no_icons {
            return "";
        }

        if !running {
            &self.play_icon
        } else {
            &self.pause_icon
        }
    }

    pub fn get_cycle_icon(&self, is_break: bool) -> &str {
        if self.no_work_icons {
            return "";
        }

        if !is_break {
            &self.work_icon
        } else {
            &self.break_icon
        }
    }
}

pub fn get_config_value<'a>(options: &'a [String], keys: Vec<&'a str>) -> Option<&'a String> {
    match options.iter().position(|x| keys.contains(&x.as_str())) {
        Some(index) => options.get(index + 1).to_owned(),
        None => None,
    }
}

pub fn parse_set_operations(args: Vec<String>) -> Vec<Message> {
    let mut set_operation: Vec<Message> = vec![];
    for elem in SET_OPERATIONS {
        if !args.contains(&elem.to_string()) {
            continue;
        }

        let val = get_config_value(&args, vec![elem]);
        if val.is_none() {
            continue;
        }

        let val = val.unwrap();
        if let Ok(val) = val.parse::<i32>() {
            if val > 0 {
                set_operation.push(Message::new(elem, val));
            } else {
                println!("{elem}: value must be higher than 0, ignoring");
            }
        }
    }
    set_operation
}<|MERGE_RESOLUTION|>--- conflicted
+++ resolved
@@ -63,21 +63,12 @@
                 "-b" | "--break-icon" => break_icon = val,
                 "--autow" => autow = true,
                 "--autob" => autob = true,
+                "--persist" => persist = true,
                 "--no-icons" => no_icons = true,
                 "--no-work-icons" => no_work_icons = true,
                 _ => (),
             }
-<<<<<<< HEAD
         }
-=======
-            "--autow" => autow = true,
-            "--autob" => autob = true,
-            "--persist" => persist = true,
-            "--no-icons" => no_icons = true,
-            "--no-work-icons" => no_work_icons = true,
-            _ => (),
-        });
->>>>>>> f2c17ca2
 
         Self {
             work_time,
